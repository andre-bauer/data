--- conflicted
+++ resolved
@@ -6,11 +6,8 @@
 
 import io
 import itertools
-<<<<<<< HEAD
+import pickle
 import string
-=======
-import pickle
->>>>>>> b373bd22
 import unittest
 import warnings
 
