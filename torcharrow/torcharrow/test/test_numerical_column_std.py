--- conflicted
+++ resolved
@@ -10,7 +10,6 @@
     def setUp(self):
         self.ts = Scope({"device": "std"})
 
-<<<<<<< HEAD
     def test_internal_empty(self):
         c = self.base_test_empty()
         self.assertEqual(c.to, "std")
@@ -26,36 +25,7 @@
 
     def test_is_immutable(self):
         return self.base_test_is_immutable()
-=======
-    def test_internals_empty(self):
-        empty_i64_column = self.ts.Column(dtype=dt.int64)
-        self.assertEqual(len(empty_i64_column._mask), 0)
 
-        self.assertEqual(self.base_test_internals_empty(), "std")
-
-    def test_internals_full(self):
-        col = self.ts.Column([i for i in range(4)], dtype=dt.int64)
-        self.assertEqual(len(col._data), 4)
-        self.assertEqual(len(col._mask), 4)
-
-        return self.base_test_internals_full()
-
-    def test_internals_full_nullable(self):
-        col = self.ts.Column(dtype=dt.Int64(nullable=True))
-
-        col = col.append([None, None, None])
-        self.assertEqual(col._data[-1], dt.Int64(nullable=True).default)
-        self.assertEqual(col._mask[-1], True)
-
-        col = col.append([3])
-        self.assertEqual(col._data[-1], 3)
-        self.assertEqual(col._mask[-1], False)
-
-        self.assertEqual(len(col._data), 4)
-        self.assertEqual(len(col._mask), 4)
-
-        return self.base_test_internals_full_nullable()
->>>>>>> 8bf2625c
 
     def test_internals_indexing(self):
         return self.base_test_indexing()
