--- conflicted
+++ resolved
@@ -142,8 +142,7 @@
         if self.datapipe_adapter_fns is not None:
             for adapter_fn in self.datapipe_adapter_fns:
                 self.datapipe = adapter_fn(self.datapipe)
-<<<<<<< HEAD
-        self._datapipe_before_reading_service_adapt: DataPipe = self.datapipe
+        self._datapipe_before_reading_service_adapt: DataPipe = self._copy(self.datapipe)
 
     def _initialize_iteration(self):
         if not self._adapted and self.reading_service is not None:
@@ -163,17 +162,12 @@
         self._initialized = True
 
     def __iter__(self) -> Iterator[T_co]:
-=======
-        self._datapipe_before_reading_service_adapt: DataPipe = self._copy(self.datapipe)
-
-    def __iter__(self) -> DataLoader2Iterator[T_co]:
         r"""
         Return a singleton iterator from the ``DataPipe`` graph adapted by ``ReadingService``.
         ``DataPipe`` will be restored if the serialized state is provided to construct
         ``DataLoader2``. And, ``initialize_iteration`` and ``finalize_iterator`` will be
         invoked at the beginning and end of the iteration correspondingly.
         """
->>>>>>> 85714de8
         if self._terminated:
             raise Exception("Cannot iterate over the DataLoader as it has already been shut down")
 
@@ -190,6 +184,11 @@
             except TypeError:
                 raise _DL2_length_exception
 
+        if not hasattr(self.reading_service, "get_datapipe_length"):
+            raise NotImplementedError(
+                f"{self.reading_service} doesn't have method `get_datapipe_length`. "
+                f"Therefore, the length of `DataLoader2` cannot be known."
+            )
         length = self.reading_service.get_datapipe_length()
         if length is None:
             if not self._initialized:
